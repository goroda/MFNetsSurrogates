--- conflicted
+++ resolved
@@ -62,16 +62,15 @@
         "License :: OSI Approved :: MIT License",
         "Operating System :: OS Independent",
     ],
-<<<<<<< HEAD
-    packages=find_packages(include=['mfnets_surrogates']),
-    setup_requires=[],
-    install_requires=['networkx','torch', 'pyro-ppl'],
-    test_suite='tests',
-=======
+#
+#     packages=find_packages(include=['mfnets_surrogates']),
+#     setup_requires=[],
+#     install_requires=['networkx','torch', 'pyro-ppl'],
+#     test_suite='tests',
+# =======
     packages=packages,
     package_data=package_data,
     setup_requires=[],
     install_requires=['numpy >= 1.14','networkx'], # 'gslearn', 'pyro-ppl', 'torch', scipy, pandas],
->>>>>>> fad5fd18
     license='MIT',
 )