import unittest
from mfnets_surrogates.net_torch import *
import numpy as np
import torch

def make_graph_8():
    """A graph with 8 nodes.

    3 -> 7 -> 8
              ^
              |
         1 -> 4
            / ^
           /  |
    2 -> 5 -> 6
    """

    graph = nx.DiGraph()

    dinput = 1
    for node in range(1, 9):
        graph.add_node(node, func=torch.nn.Linear(dinput, 1, bias=True), dim_in=1, dim_out=1)

    graph.add_edge(1, 4, func=torch.nn.Linear(dinput, 1, bias=True), out_rows=1, out_cols=1, dim_in=1)
    graph.add_edge(2, 5, func=torch.nn.Linear(dinput, 1, bias=True), out_rows=1, out_cols=1, dim_in=1)
    graph.add_edge(5, 6, func=torch.nn.Linear(dinput, 1, bias=True), out_rows=1, out_cols=1, dim_in=1)
    graph.add_edge(6, 4, func=torch.nn.Linear(dinput, 1, bias=True), out_rows=1, out_cols=1, dim_in=1)
    graph.add_edge(3, 7, func=torch.nn.Linear(dinput, 1, bias=True), out_rows=1, out_cols=1, dim_in=1)
    graph.add_edge(7, 8, func=torch.nn.Linear(dinput, 1, bias=True), out_rows=1, out_cols=1, dim_in=1)
    graph.add_edge(4, 8, func=torch.nn.Linear(dinput, 1, bias=True), out_rows=1, out_cols=1, dim_in=1)
    graph.add_edge(5, 4, func=torch.nn.Linear(dinput, 1, bias=True), out_rows=1, out_cols=1, dim_in=1)

    roots = set([1, 2, 3])
    return graph, roots


def make_graph_4():
    """A graph with 4 nodes with different output dims

    1- > 4 <- 2 <- 3
    """

    graph = nx.DiGraph()

    dim_in = 1
    dim_out = [2, 3, 6, 4]
    
    graph.add_node(1, func=torch.nn.Linear(dim_in, dim_out[0], bias=True), dim_in=dim_in, dim_out=dim_out[0])
    graph.add_node(2, func=torch.nn.Linear(dim_in, dim_out[1], bias=True), dim_in=dim_in, dim_out=dim_out[1])
    graph.add_node(3, func=torch.nn.Linear(dim_in, dim_out[2], bias=True), dim_in=dim_in, dim_out=dim_out[2])
    graph.add_node(4, func=torch.nn.Linear(dim_in, dim_out[3], bias=True), dim_in=dim_in, dim_out=dim_out[3])
    

    graph.add_edge(1, 4, func=torch.nn.Linear(dim_in, dim_out[0] * dim_out[3], bias=True), out_rows=dim_out[3], out_cols=dim_out[0], dim_in=1)
    graph.add_edge(2, 4, func=torch.nn.Linear(dim_in, dim_out[1] * dim_out[3], bias=True), out_rows=dim_out[3], out_cols=dim_out[1], dim_in=1)
    graph.add_edge(3, 2, func=torch.nn.Linear(dim_in, dim_out[2] * dim_out[1], bias=True), out_rows=dim_out[1], out_cols=dim_out[2], dim_in=1)

    roots = set([1, 3])
    return graph, roots, dim_out

def make_graph_4gen():
    """A graph with 4 nodes with different output dims and generic edge functions

    1- > 4 <- 2 <- 3
    """

    graph = nx.DiGraph()

    dim_in = 1
    dim_out = [2, 3, 6, 4]
    
    graph.add_node(1, func=torch.nn.Linear(dim_in, dim_out[0], bias=True))
    graph.add_node(2, func=LinearScaleShift(dim_in, dim_out[1], dim_out[2]))
    graph.add_node(3, func=torch.nn.Linear(dim_in, dim_out[2], bias=True))
    graph.add_node(4, func=LinearScaleShift(dim_in, dim_out[3],dim_out[0]+dim_out[1]))
    

    graph.add_edge(1, 4)
    graph.add_edge(2, 4)
    graph.add_edge(3, 2)

    roots = set([1, 3])
    return graph, roots, dim_out

def make_graph_4gen_nn():
    """A graph with 4 nodes with different output dims and generic edge functions as fully connected neural networks

    1- > 4 <- 2 <- 3
    """

    graph = nx.DiGraph()

    dim_in = 1
    dim_out = [2, 3, 6, 4]
    
    graph.add_node(1, func=torch.nn.Linear(dim_in, dim_out[0], bias=True))
    graph.add_node(2, func=FullyConnectedNNEdge(dim_in, dim_out[1], dim_out[2],
                                                hidden_layer_sizes=[100, 100,
<<<<<<< HEAD
                                                                    100, 100]))
=======
                                                                    100, 20]))
>>>>>>> c3f8ee3a
    graph.add_node(3, func=torch.nn.Linear(dim_in, dim_out[2], bias=True))
    graph.add_node(4, func=FullyConnectedNNEdge(dim_in, dim_out[3],
                                                dim_out[0]+dim_out[1],
                                                hidden_layer_sizes=[100,
                                                                    100,
                                                                    100,
<<<<<<< HEAD
                                                                    100]))
=======
                                                                    20]))
>>>>>>> c3f8ee3a
    

    graph.add_edge(1, 4)
    graph.add_edge(2, 4)
    graph.add_edge(3, 2)

    roots = set([1, 3])
    return graph, roots, dim_out


class TestMfnet(unittest.TestCase):

    # @unittest.skip('testing other')
    def test_least_squares_opt(self):
        torch.manual_seed(2)

        graph, roots = make_graph_8()

        node = 8

        ## Truth
        mfsurr_true = MFNetTorch(graph, roots)

        dx = 1
        ndata = [0] * 8
        ndata[7] = 500
        x = torch.rand(ndata[7], 1)
        y =  mfsurr_true.forward([x],[8])[0]
        std = 1.#1e-4

        graph_learn, roots_learn = make_graph_8()        
        mfsurr_learn = MFNetTorch(graph_learn, roots_learn)

        loss_fns = construct_loss_funcs(mfsurr_learn)    
        dataset = ArrayDataset(x, y)
        data_loaders = [torch.utils.data.DataLoader(dataset,
                                                    batch_size=ndata[7],
                                                    shuffle=False)]
        # print(mfsurr_learn)
        mfsurr_learn.train(data_loaders, [8], loss_fns[7:])

        print("\n")
        with torch.no_grad():
            predict = mfsurr_learn([x],[8])[0]
            # print(predict.size())
            err = torch.linalg.norm(predict-y)**2/2
            print("err = ", err)
            assert err<1e-4

        ntest=1000
        x_test = torch.rand(ntest, dx)
        with torch.no_grad():
            y_test =  mfsurr_true.forward([x_test],[8])[0]
            predict_test = mfsurr_learn.forward([x_test], [8])[0]
            err = torch.linalg.norm(predict_test-y_test)/np.sqrt(ntest)
            print("err = ", err)
            assert err<1e-3

    # @unittest.skip('testing other')
    def test_least_squares_opt_multi_out(self):
        torch.manual_seed(2)

        # print("\n")
        graph, roots, dim_out = make_graph_4()

        node = 4

        ## Truth
        mfsurr_true = MFNetTorch(graph, roots)

        dx = 1
        ndata = [0] * 4
        ndata[3] = 500
        x = torch.rand(ndata[3], 1)
        # y =  mfsurr_true.forward([x]*4,[1, 2, 3, 4])
        y =  mfsurr_true.forward([x], [4])[0]
        # print("\n")
        # print("yshapes = ", [yy.size() for yy in y])
        # print("y = ", y)
        # exit(1)
        std = 1.#1e-4
        
        graph_learn, roots_learn, _ = make_graph_4()        
        mfsurr_learn = MFNetTorch(graph_learn, roots_learn)

        loss_fns = construct_loss_funcs(mfsurr_learn)    
        dataset = ArrayDataset(x, y)
        data_loaders = [torch.utils.data.DataLoader(dataset,
                                                    batch_size=ndata[3],
                                                    shuffle=False)]
        # print(mfsurr_learn)
        mfsurr_learn.train(data_loaders, [node], loss_fns[(node-1):])

        print("\n")
        with torch.no_grad():
            predict = mfsurr_learn([x],[node])[0]
            # print(dim_out)
            # print(predict.size())
            assert predict.size(dim=1) == dim_out[node-1]

            err = torch.linalg.norm(predict-y)**2/2
            print("err = ", err)
            assert err<1e-4

        ntest=1000
        x_test = torch.rand(ntest, dx)
        with torch.no_grad():
            y_test =  mfsurr_true.forward([x_test],[node])[0]
            predict_test = mfsurr_learn.forward([x_test], [node])[0]
            err = torch.linalg.norm(predict_test-y_test)/np.sqrt(ntest)
            print("err = ", err)
            assert err<1e-3

    # @unittest.skip('testing other')
    def test_least_squares_opt_multi_out_gen(self):
        torch.manual_seed(2)

        # print("\n")
        graph, roots, dim_out = make_graph_4()

        node = 4

        ## Truth
        mfsurr_true = MFNetTorch(graph, roots)

        dx = 1
        ndata = [0] * 4
        ndata[3] = 500
        x = torch.rand(ndata[3], 1)
        # y =  mfsurr_true.forward([x]*4,[1, 2, 3, 4])
        y =  mfsurr_true.forward([x], [4])[0]
        # print("\n")
        # print("yshapes = ", [yy.size() for yy in y])
        # print("y = ", y)
        # exit(1)
        std = 1.#1e-4

        # learning
        graph_learn, roots_learn, _ = make_graph_4gen()        
        mfsurr_learn = MFNetTorch(graph_learn, roots_learn, edge_type="general")

        loss_fns = construct_loss_funcs(mfsurr_learn)    
        dataset = ArrayDataset(x, y)
        data_loaders = [torch.utils.data.DataLoader(dataset,
                                                    batch_size=ndata[3],
                                                    shuffle=False)]
        # print(mfsurr_learn)
        mfsurr_learn.train(data_loaders, [node], loss_fns[(node-1):])

        print("\n")
        with torch.no_grad():
            predict = mfsurr_learn([x],[node])[0]
            # print(dim_out)
            # print(predict.size())
            assert predict.size(dim=1) == dim_out[node-1]

            err = torch.linalg.norm(predict-y)**2/2
            print("err = ", err)
            assert err<1e-4

        ntest=1000
        x_test = torch.rand(ntest, dx)
        with torch.no_grad():
            y_test =  mfsurr_true.forward([x_test],[node])[0]
            predict_test = mfsurr_learn.forward([x_test], [node])[0]
            err = torch.linalg.norm(predict_test-y_test)/np.sqrt(ntest)
            print("err = ", err)
            assert err<1e-3

    # @unittest.skip('testing other')
    def test_least_squares_opt_multi_out_gen_nn(self):
        torch.manual_seed(2)

        # print("\n")
        # graph, roots, dim_out = make_graph_4gen_nn()
        graph, roots, dim_out = make_graph_4()

        node = 4

        ## Truth
        # mfsurr_true = MFNetTorch(graph, roots, edge_type="general")
        mfsurr_true = MFNetTorch(graph, roots)        

        dx = 1
        ndata = [0] * 4
        ndata[3] = 500
        x = torch.rand(ndata[3], 1)
        # y =  mfsurr_true.forward([x]*4,[1, 2, 3, 4])
        y =  mfsurr_true.forward([x], [4])[0]
        # print("\n")
        # print("yshapes = ", [yy.size() for yy in y])
        # print("y = ", y)
        # exit(1)
        std = 1.#1e-4

        # learning
        graph_learn, roots_learn, _ = make_graph_4gen_nn()        
        mfsurr_learn = MFNetTorch(graph_learn, roots_learn, edge_type="general")

        loss_fns = construct_loss_funcs(mfsurr_learn)    
        dataset = ArrayDataset(x, y)
        data_loaders = [torch.utils.data.DataLoader(dataset,
                                                    batch_size=ndata[3],
                                                    shuffle=False)]
        # print(mfsurr_learn)
        mfsurr_learn.train(data_loaders, [node], loss_fns[(node-1):],
                           max_iter=1000)

        print("\n")
        with torch.no_grad():
            predict = mfsurr_learn([x],[node])[0]
            # print(dim_out)
            # print(predict.size())
            assert predict.size(dim=1) == dim_out[node-1]

            err = torch.linalg.norm(predict-y)**2/2
            print("err = ", err)
            assert err<1e-4

        ntest=1000
        x_test = torch.rand(ntest, dx)
        with torch.no_grad():
            y_test =  mfsurr_true.forward([x_test],[node])[0]
            predict_test = mfsurr_learn.forward([x_test], [node])[0]
            err = torch.linalg.norm(predict_test-y_test)/np.sqrt(ntest)
            print("err = ", err)
            assert err<1e-3
        
if __name__== "__main__":    
    mfnet_test_suite = unittest.TestLoader().loadTestsFromTestCase(TestMfnet)
    unittest.TextTestRunner(verbosity=2).run(mfnet_test_suite)<|MERGE_RESOLUTION|>--- conflicted
+++ resolved
@@ -96,23 +96,14 @@
     graph.add_node(1, func=torch.nn.Linear(dim_in, dim_out[0], bias=True))
     graph.add_node(2, func=FullyConnectedNNEdge(dim_in, dim_out[1], dim_out[2],
                                                 hidden_layer_sizes=[100, 100,
-<<<<<<< HEAD
-                                                                    100, 100]))
-=======
                                                                     100, 20]))
->>>>>>> c3f8ee3a
     graph.add_node(3, func=torch.nn.Linear(dim_in, dim_out[2], bias=True))
     graph.add_node(4, func=FullyConnectedNNEdge(dim_in, dim_out[3],
                                                 dim_out[0]+dim_out[1],
                                                 hidden_layer_sizes=[100,
                                                                     100,
                                                                     100,
-<<<<<<< HEAD
                                                                     100]))
-=======
-                                                                    20]))
->>>>>>> c3f8ee3a
-    
 
     graph.add_edge(1, 4)
     graph.add_edge(2, 4)
